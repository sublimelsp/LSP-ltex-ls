--- conflicted
+++ resolved
@@ -88,19 +88,12 @@
         "ltex.checkFrequency": "edit",
         // If set to true, diagnostics of a file are cleared when the file is closed
         "ltex.clearDiagnosticsWhenClosingFile": true,
-<<<<<<< HEAD
-        // shows an activity indicator in sublime status bar
-        "ltex.statusBarItem": false,
-        // Debug setting to log the communication between language client and server.
-        "ltex.trace.server": "off",
-=======
         
         "ltex.java.path": "",
         "ltex.java.forceTrySystemWide": true,
         "ltex.java.initialHeapSize": 64,
         "ltex.java.maximumHeapSize": 512,
         
->>>>>>> 242a9d5f
         "ltex.commands": {},
         "ltex.workspaceDictionary": {},
         "ltex.workspaceFolderDictionary": {},
